--- conflicted
+++ resolved
@@ -10,7 +10,6 @@
 //! Depends on the [lazy_static](https://docs.rs/lazy_static) crate for storing global state.
 //!
 //! ## Example
-<<<<<<< HEAD
 //!
 //! ```
 //! use rcin::cin;
@@ -21,29 +20,13 @@
 //! let mut max = i32::MIN;
 //! for _ in 0..3{
 //!     let t = cin.read_safe();  // safe = unwrap_or_default
-=======
-//! ```no_run
-//! # extern crate rcin;
-//! # fn main() {
-//! let x: i32 = rcin::read_next(); // reads until it finds a valid i32
-//!
-//! print!("Enter three numbers: "); // flushes stdout by default before any input
-//! let mut max = std::i32::MIN;
-//! for _ in 0..3 {
-//!     let t = rcin::read_safe();  // safe = unwrap_or_default
->>>>>>> 33ab8b9e
 //!     max = std::cmp::max(max, t);
 //! }
 //! println!("Max: {}", max);
 //!
 //! print!("Ready to continue?");
-<<<<<<< HEAD
 //! cin.pause(); //wait for newline
 //!
-=======
-//! rcin::pause(); // wait for newline
-//! # }
->>>>>>> 33ab8b9e
 //! ```
 //!
 //! ## Thread safety
@@ -67,12 +50,7 @@
 use std::io::{BufRead, Write};
 use std::str::FromStr;
 use std::sync::Mutex;
-<<<<<<< HEAD
-use lazy_static::lazy_static;
 struct RCinInner {
-=======
-struct RCin {
->>>>>>> 33ab8b9e
     data: Vec<char>,
     auto_flush: bool,
 }
@@ -136,7 +114,6 @@
     }
 }
 
-<<<<<<< HEAD
 pub struct Rcin {}
 
 impl Rcin {
@@ -148,22 +125,8 @@
         let guard = GLOB.lock().unwrap();
         let mut rc: RefMut<RCinInner> = (*guard).borrow_mut();
         rc.get().ok()
-=======
-/// One-liner to read and apply unwrap_or_default
-pub fn read_safe<T: FromStr + Default>() -> T {
-    read().unwrap_or_default()
-}
-
-/// One-liner to read until a value is valid
-pub fn read_next<T: FromStr>() -> T {
-    loop {
-        if let Some(t) = read() {
-            return t;
-        }
->>>>>>> 33ab8b9e
     }
 
-<<<<<<< HEAD
     /// One-liner to read and apply unwrap_or_default
     pub fn read_safe<T: FromStr + Default>(&self) -> T{
         self.read().unwrap_or_default()
@@ -177,22 +140,8 @@
                 _ => ()
             }
         }
-=======
-/// One-liner to read a __nonempty__ line
-pub fn read_line() -> String {
-    let guard = GLOB.lock().unwrap();
-    let rc: Ref<RCin> = (*guard).borrow();
-    if rc.auto_flush {
-        std::io::stdout().flush().ok();
-    }
-    let mut buf = String::new();
-    while buf.trim().is_empty() {
-        buf.clear();
-        std::io::stdin().lock().read_line(&mut buf).ok();
->>>>>>> 33ab8b9e
     }
 
-<<<<<<< HEAD
     /// One-liner to read a __nonempty__ line
     pub fn read_line(&self) -> String {
         let guard = GLOB.lock().unwrap();
@@ -206,17 +155,8 @@
             std::io::stdin().lock().read_line(&mut buf).ok();
         }
         buf
-=======
-/// One-liner to await a newline
-pub fn pause() {
-    let guard = GLOB.lock().unwrap();
-    let rc: Ref<RCin> = (*guard).borrow();
-    if rc.auto_flush {
-        std::io::stdout().flush().ok();
->>>>>>> 33ab8b9e
     }
 
-<<<<<<< HEAD
     /// One-liner to await a newline
     pub fn pause(&self){
         let guard = GLOB.lock().unwrap();
@@ -235,22 +175,6 @@
         let out = std::mem::replace(&mut rc.data, Vec::new());
         out.iter().rev().collect()
     }
-=======
-/// Clears the internal buffer and returns its contents
-pub fn consume() -> String {
-    let guard = GLOB.lock().unwrap();
-    let mut rc: RefMut<RCin> = (*guard).borrow_mut();
-    let out = std::mem::replace(&mut rc.data, Vec::new());
-    out.iter().rev().collect()
-}
-
-/// Clears the internal buffer
-pub fn clear() {
-    let guard = GLOB.lock().unwrap();
-    let mut rc: RefMut<RCin> = (*guard).borrow_mut();
-    rc.data.clear();
-}
->>>>>>> 33ab8b9e
 
     /// Clears the internal buffer
     pub fn clear(&self){
