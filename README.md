`cin`-like input from `stdin` for all types that implement `FromStr`.

Useful for quick prototyping and debugging without passing any state around.

(And for people who complain that input in rust is too verbose)

It stores a buffer of the last line and tries to consume it first.
It will block until it finds any sequence of non-whitespace characters.

Depends on the [lazy_static](https://docs.rs/lazy_static) crate for storing global state.

## Example
```rust
let x: i32 = rcin::read_next(); // reads until it finds a valid i32

print!("Enter three numbers: "); // flushes stdout by default before any input
let mut max = std::i32::MIN;
for _ in 0..3 {
    let t = rcin::read_safe();  // safe = unwrap_or_default
    max = std::cmp::max(max, t);
}
println!("Max: {}", max);

<<<<<<< HEAD
 ```rust
 use rcin::cin;

 let x: i32 = cin.read_next(); // reads until it finds a valid i32

 print!("Enter three numbers: "); // flushes stdout by default before any input
 let mut max = i32::MIN;
 for _ in 0..3{
     let t = cin.read_safe();  // safe = unwrap_or_default
     max = std::cmp::max(max, t);
 }
 println!("Max: {}", max);

 print!("Ready to continue?");
 cin.pause(); //wait for newline
=======
print!("Ready to continue?");
rcin::pause(); // wait for newline
```

## Thread safety

`Rcin` is thread safe, but all threads share one buffer.
(Parallel input from `stdin` is not a usable thing, is it?)
>>>>>>> 33ab8b9e

`pause` is __not__ a common lock for all threads.

## Corner case

Does __not__ read the input char by char like cin and requires whitespace between groups.

Reading an int:
```text
C++: 17GARBAGE => 17 // perfectly fine lol
RCin: 17GARBAGE => None
```<|MERGE_RESOLUTION|>--- conflicted
+++ resolved
@@ -10,18 +10,7 @@
 Depends on the [lazy_static](https://docs.rs/lazy_static) crate for storing global state.
 
 ## Example
-```rust
-let x: i32 = rcin::read_next(); // reads until it finds a valid i32
 
-print!("Enter three numbers: "); // flushes stdout by default before any input
-let mut max = std::i32::MIN;
-for _ in 0..3 {
-    let t = rcin::read_safe();  // safe = unwrap_or_default
-    max = std::cmp::max(max, t);
-}
-println!("Max: {}", max);
-
-<<<<<<< HEAD
  ```rust
  use rcin::cin;
 
@@ -37,16 +26,12 @@
 
  print!("Ready to continue?");
  cin.pause(); //wait for newline
-=======
-print!("Ready to continue?");
-rcin::pause(); // wait for newline
 ```
 
 ## Thread safety
 
 `Rcin` is thread safe, but all threads share one buffer.
 (Parallel input from `stdin` is not a usable thing, is it?)
->>>>>>> 33ab8b9e
 
 `pause` is __not__ a common lock for all threads.
 
